// SPDX-License-Identifier: Apache-2.0
pragma solidity ^0.8.13;

import {Test, console} from "forge-std/Test.sol";
import {PrimeNetwork} from "../src/PrimeNetwork.sol";
import {AIToken} from "../src/AIToken.sol";
import {ComputeRegistry} from "../src/ComputeRegistry.sol";
import {ComputePool} from "../src/ComputePool.sol";
import {StakeManager} from "../src/StakeManager.sol";
import {DomainRegistry} from "../src/DomainRegistry.sol";
import {IStakeManager} from "../src/interfaces/IStakeManager.sol";
import {IDomainRegistry} from "../src/interfaces/IDomainRegistry.sol";
import {IWorkValidation} from "../src/interfaces/IWorkValidation.sol";
import {IRewardsDistributorFactory} from "../src/interfaces/IRewardsDistributorFactory.sol";
import {RewardsDistributorFactory} from "../src/RewardsDistributorFactory.sol";
import {ECDSA} from "@openzeppelin/contracts/utils/cryptography/ECDSA.sol";
import {MessageHashUtils} from "@openzeppelin/contracts/utils/cryptography/MessageHashUtils.sol";
import {IERC20Permit} from "@openzeppelin/contracts/token/ERC20/extensions/IERC20Permit.sol";
import {SyntheticDataWorkValidator} from "../src/SyntheticDataWorkValidator.sol";

contract PrimeNetworkTest is Test {
    using ECDSA for bytes32;
    using MessageHashUtils for bytes32;

    address federator;
    address validator;
    address pool_creator;
    address provider_good1;
    address provider_good2;
    address provider_good3;
    address provider_bad1;
    address node_good1;
    uint256 node_good1_sk;
    address node_good2;
    uint256 node_good2_sk;
    address node_good3;
    uint256 node_good3_sk;
    address node_bad1;
    uint256 node_bad1_sk;
    address computeManager;
    uint256 computeManager_sk;
    PrimeNetwork primeNetwork;
    AIToken AI;
    ComputeRegistry computeRegistry;
    ComputePool computePool;
    StakeManager stakeManager;
    DomainRegistry domainRegistry;
    IRewardsDistributorFactory rewardsDistributorFactory;

    uint256 minStake = 10;
    uint256 providerStake = 1000000;
    uint256 computeUnitsPerNode = 10;

    struct NodeGroup {
        address provider;
        uint256 provder_key;
        address[] nodes;
        uint256[] node_keys;
    }

    uint256 unbondingPeriod = 60 * 60 * 24 * 7; // 1 week

    function setUp() public {
        federator = makeAddr("federator");
        validator = makeAddr("validator");
        startHoax(federator);
        AI = new AIToken("Prime Intellect", "AI");
        primeNetwork = new PrimeNetwork(federator, validator, AI);
        computeRegistry = new ComputeRegistry(address(primeNetwork));
        stakeManager = new StakeManager(address(primeNetwork), unbondingPeriod, AI);
        domainRegistry = new DomainRegistry(address(primeNetwork));
        rewardsDistributorFactory = new RewardsDistributorFactory();
        computePool =
            new ComputePool(address(primeNetwork), domainRegistry, computeRegistry, rewardsDistributorFactory, AI);
        rewardsDistributorFactory.setComputePool(computePool);

        primeNetwork.setModuleAddresses(
            address(computeRegistry), address(domainRegistry), address(stakeManager), address(computePool)
        );

        primeNetwork.setStakeMinimum(minStake);

        // pool_creator = makeAddr("pool_creator");
        // set it as federator for testnet
        pool_creator = makeAddr("federator");

        provider_good1 = makeAddr("provider_good1");
        provider_good2 = makeAddr("provider_good2");
        provider_good3 = makeAddr("provider_good3");
        provider_bad1 = makeAddr("provider_bad1");

        (node_good1, node_good1_sk) = makeAddrAndKey("node_good1");
        (node_good2, node_good2_sk) = makeAddrAndKey("node_good2");
        (node_good3, node_good3_sk) = makeAddrAndKey("node_good3");
        (node_bad1, node_bad1_sk) = makeAddrAndKey("node_bad1");
        (computeManager, computeManager_sk) = makeAddrAndKey("computeManager");

        AI.mint(provider_good1, providerStake);
        AI.mint(provider_good2, providerStake);
        AI.mint(provider_good3, providerStake);
        AI.mint(provider_bad1, providerStake);
    }

    function fundProvider(address provider) public {
        vm.startPrank(federator);
        AI.mint(provider, providerStake);
    }

    function addProvider(address provider) public {
        vm.startPrank(provider);
        AI.approve(address(primeNetwork), providerStake);
        primeNetwork.registerProvider(providerStake);
    }

    function addProviderWithStake(address provider, uint256 amount) public {
        vm.startPrank(provider);
        AI.approve(address(primeNetwork), amount);
        primeNetwork.registerProvider(amount);
    }

    function removeProvider(address provider) public {
        vm.startPrank(provider);
        primeNetwork.deregisterProvider(provider);
    }

    function addNode(address provider, address node, uint256 node_sk) public {
        vm.startPrank(provider);
        bytes32 digest = keccak256(abi.encodePacked(provider, node)).toEthSignedMessageHash();
        (uint8 v, bytes32 r, bytes32 s) = vm.sign(node_sk, digest);
        bytes memory signature = abi.encodePacked(r, s, v);
        primeNetwork.addComputeNode(node, "ipfs://nodekey/", computeUnitsPerNode, signature);
    }

    function addNodeWithCompute(address provider, address node, uint256 node_sk, uint256 computeUnits) public {
        vm.startPrank(provider);
        bytes32 digest = keccak256(abi.encodePacked(provider, node)).toEthSignedMessageHash();
        (uint8 v, bytes32 r, bytes32 s) = vm.sign(node_sk, digest);
        bytes memory signature = abi.encodePacked(r, s, v);
        primeNetwork.addComputeNode(node, "ipfs://nodekey/", computeUnits, signature);
    }

    function removeNode(address provider, address node) public {
        vm.startPrank(provider);
        primeNetwork.removeComputeNode(provider, node);
    }

    function whitelistProvider(address provider) public {
        vm.startPrank(validator);
        primeNetwork.whitelistProvider(provider);
    }

    function blacklistProvider(address provider) public {
        vm.startPrank(validator);
        primeNetwork.blacklistProvider(provider);
    }

    function validateNode(address provider, address node) public {
        vm.startPrank(validator);
        primeNetwork.validateNode(provider, node);
    }

    function invalidateNode(address provider, address node) public {
        vm.startPrank(validator);
        primeNetwork.invalidateNode(provider, node);
    }

    function withdrawStake(address provider) public {
        vm.startPrank(provider);
        stakeManager.withdraw();
    }

    function increaseStake(address provider, uint256 amount) public {
        vm.startPrank(provider);
        AI.approve(address(primeNetwork), amount);
        primeNetwork.increaseStake(amount);
    }

    function reclaimStake(address provider, uint256 amount) public {
        vm.startPrank(provider);
        primeNetwork.reclaimStake(amount);
    }

    function slashProvider(address provider, uint256 amount) public {
        vm.startPrank(validator);
        primeNetwork.slash(provider, amount, "test");
    }

    function newDomain(string memory name, string memory uri) public returns (uint256) {
        vm.startPrank(federator);
        return primeNetwork.createDomain(name, IWorkValidation(address(0)), uri);
    }

    function newDomainWithValidation(string memory name, string memory uri, address workValidator)
        public
        returns (uint256)
    {
        vm.startPrank(federator);
        return primeNetwork.createDomain(name, IWorkValidation(workValidator), uri);
    }

    function newPool(uint256 domainId, string memory name, string memory uri) public returns (uint256) {
        vm.startPrank(pool_creator);
        return computePool.createComputePool(domainId, computeManager, name, uri, 0);
    }

    function newPoolWithComputeLimit(uint256 domainId, string memory name, string memory uri, uint256 computeLimit)
        public
        returns (uint256)
    {
        vm.startPrank(pool_creator);
        return computePool.createComputePool(domainId, computeManager, name, uri, computeLimit);
    }

    function startPool(uint256 poolId) public {
        vm.startPrank(pool_creator);
        computePool.startComputePool(poolId);
    }

    function nodeJoin(uint256 domainId, uint256 poolId, address provider, address node)
        public
        returns (address[] memory, bytes[] memory)
    {
        bytes32 digest = keccak256(abi.encodePacked(domainId, poolId, node)).toEthSignedMessageHash();
        (uint8 v, bytes32 r, bytes32 s) = vm.sign(computeManager_sk, digest);
        bytes memory signature = abi.encodePacked(r, s, v);
        vm.startPrank(provider);
        address[] memory nodes = new address[](1);
        bytes[] memory signatures = new bytes[](1);
        nodes[0] = node;
        signatures[0] = signature;
        computePool.joinComputePool(poolId, provider, nodes, signatures);
        return (nodes, signatures);
    }

    function nodeJoinMultiple(uint256 domainId, uint256 poolId, address provider, address[] memory nodes) public {
        bytes[] memory signatures = new bytes[](nodes.length);
        for (uint256 i = 0; i < nodes.length; i++) {
            bytes32 digest = keccak256(abi.encodePacked(domainId, poolId, nodes[i])).toEthSignedMessageHash();
            (uint8 v, bytes32 r, bytes32 s) = vm.sign(computeManager_sk, digest);
            bytes memory signature = abi.encodePacked(r, s, v);
            signatures[i] = signature;
        }
        string memory msgString = string(
            abi.encodePacked(
                "add (",
                vm.toString(nodes.length),
                ") nodes to pool (",
                vm.toString(poolId),
                ") for provider (",
                vm.toString(provider),
                ") using multi join - gas:"
            )
        );
        vm.startPrank(provider);
        computePool.joinComputePool(poolId, provider, nodes, signatures);
        uint256 gasUsed = vm.snapshotGasLastCall(msgString);
        console.log(msgString, gasUsed);
    }

    function nodeLeave(uint256 poolId, address provider, address node) public {
        vm.startPrank(provider);
        computePool.leaveComputePool(poolId, provider, node);
    }

    function nodeLeaveAll(uint256 poolId, address provider) public {
        vm.startPrank(provider);
        computePool.leaveComputePool(poolId, provider, address(0));
    }

    function blacklistProviderFromPool(uint256 poolId, address provider) public {
        vm.startPrank(pool_creator);
        computePool.blacklistProvider(poolId, provider);
    }

    function blacklistAndPurgeProviderFromPool(uint256 poolId, address provider) public {
        // get node list length
        uint256 nodes_of_provider = computeRegistry.getProvider(provider).nodes.length;
        // get nodes in pool from provider
        uint256 nodes_in_pool = computePool.getProviderActiveNodesInPool(poolId, provider);
        vm.startPrank(pool_creator);
        computePool.blacklistAndPurgeProvider(poolId, provider);
        uint256 gasUsed = vm.snapshotGasLastCall("blacklist and purge provider from pool");
        string memory msgString = string(
            abi.encodePacked(
                "blacklist and purge provider from pool",
                " - nodes_in_pool_from_provider:",
                vm.toString(nodes_in_pool),
                " - total_nodes_owner_by_provider:",
                vm.toString(nodes_of_provider),
                " - gas:",
                vm.toString(gasUsed)
            )
        );
        console.log(msgString);
    }

    function blacklistNodeFromPool(uint256 poolId, address node) public {
        vm.startPrank(pool_creator);
        computePool.blacklistNode(poolId, node);
    }

    function ejectNodeFromPool(uint256 poolId, address node) public {
        vm.startPrank(pool_creator);
        computePool.ejectNode(poolId, node);
    }

    function isNodeInPool(uint256 poolId, address node) public view returns (bool) {
        return computePool.isNodeInPool(poolId, node);
    }

    function blacklistNodeListFromPool(uint256 poolId, address[] memory nodes) public {
        vm.startPrank(pool_creator);
        computePool.blacklistNodeList(poolId, nodes);
        uint256 gasUsed = vm.snapshotGasLastCall("blacklist node list from pool");
        string memory msgString = string(
            abi.encodePacked(
                "blacklist node list from pool",
                " - nodes_in_pool:",
                vm.toString(computePool.getComputePoolNodes(poolId).length),
                " - nodes_in_list:",
                vm.toString(nodes.length),
                " - gas:",
                vm.toString(gasUsed)
            )
        );
        console.log(msgString);
    }

    function test_federatorRole() public {
        vm.startPrank(address(0));
        vm.expectRevert();
        primeNetwork.setFederator(federator);
    }

    function test_validatorRole() public {
        vm.startPrank(address(0));
        vm.expectRevert();
        primeNetwork.setValidator(validator);
    }

    function test_providerRegistration() public {
        vm.startPrank(provider_good1);
        AI.approve(address(primeNetwork), providerStake);
        primeNetwork.registerProvider(providerStake);
        (address providerAddress,,) = computeRegistry.providers(provider_good1);
        assertEq(providerAddress, provider_good1);
    }

    function test_providerDeregistrationAndUnstaking() public {
        vm.startPrank(provider_good1);
        assertEq(AI.balanceOf(provider_good1), providerStake);
        AI.approve(address(primeNetwork), providerStake);
        primeNetwork.registerProvider(providerStake);
        primeNetwork.deregisterProvider(provider_good1);
        (address providerAddress,,) = computeRegistry.providers(provider_good1);
        assertEq(providerAddress, address(0));
        // try to withdraw before unbonding period
        vm.expectRevert();
        stakeManager.withdraw();
        skip(block.timestamp + unbondingPeriod + 1);
        IStakeManager.Unbond[] memory bond = stakeManager.getPendingUnbonds(provider_good1);
        console.log("Unbond:", bond[0].amount, bond[0].timestamp);
        stakeManager.withdraw();
        assertEq(AI.balanceOf(provider_good1), providerStake);
    }

    function test_domainCreation() public {
        vm.startPrank(federator);
        primeNetwork.createDomain("test", IWorkValidation(address(0)), "test");
        IDomainRegistry.Domain memory domain = domainRegistry.get(0);
        assertEq(domain.domainId, 0);
        assertEq(domain.name, "test");
    }

    function test_providerOps() public {
        addProvider(provider_good1);
        assertEq(computeRegistry.getProvider(provider_good1).providerAddress, provider_good1);
        addProvider(provider_good2);
        assertEq(computeRegistry.getProvider(provider_good2).providerAddress, provider_good2);
        addProvider(provider_good3);
        assertEq(computeRegistry.getProvider(provider_good3).providerAddress, provider_good3);
        addProvider(provider_bad1);
        assertEq(computeRegistry.getProvider(provider_bad1).providerAddress, provider_bad1);
        // whitelist good providers
        whitelistProvider(provider_good1);
        assertEq(computeRegistry.getProvider(provider_good1).isWhitelisted, true);
        whitelistProvider(provider_good2);
        assertEq(computeRegistry.getProvider(provider_good2).isWhitelisted, true);
        whitelistProvider(provider_good3);
        assertEq(computeRegistry.getProvider(provider_good3).isWhitelisted, true);
        assertEq(computeRegistry.getProvider(provider_bad1).isWhitelisted, false);

        uint256 slashAmount1 = 5;
        uint256 slashAmount2 = 2;

        // slash prior to unstaking
        slashProvider(provider_bad1, slashAmount1);

        removeProvider(provider_bad1);
        assertEq(computeRegistry.getProvider(provider_bad1).providerAddress, address(0));
        removeProvider(provider_good1);
        assertEq(computeRegistry.getProvider(provider_good1).providerAddress, address(0));
        removeProvider(provider_good2);
        assertEq(computeRegistry.getProvider(provider_good2).providerAddress, address(0));
        removeProvider(provider_good3);
        assertEq(computeRegistry.getProvider(provider_good3).providerAddress, address(0));

        IStakeManager.Unbond[] memory unbonds = stakeManager.getPendingUnbonds(provider_bad1);
        assertEq(unbonds[0].amount, providerStake - slashAmount1);

        // slash post unstaking, but pre unbonding period expiry
        slashProvider(provider_bad1, slashAmount2);
        unbonds = stakeManager.getPendingUnbonds(provider_bad1);
        assertEq(unbonds[0].amount, providerStake - slashAmount1 - slashAmount2);

        // skip to unbond time
        skip(unbondingPeriod + 10);
        // check stake withdrawal
        withdrawStake(provider_good1);
        assertEq(AI.balanceOf(provider_good1), providerStake);
        withdrawStake(provider_good2);
        assertEq(AI.balanceOf(provider_good2), providerStake);
        withdrawStake(provider_good3);
        assertEq(AI.balanceOf(provider_good3), providerStake);
        withdrawStake(provider_bad1);
        assertEq(AI.balanceOf(provider_bad1), providerStake - (slashAmount1 + slashAmount2));
        assertEq(AI.balanceOf(validator), slashAmount1 + slashAmount2);
    }

    function test_nodeOps() public {
        addProvider(provider_good1);
        whitelistProvider(provider_good1);

        addNode(provider_good1, node_good1, node_good1_sk);
        addNode(provider_good1, node_good2, node_good2_sk);
        addNode(provider_good1, node_good3, node_good3_sk);
        addNode(provider_good1, node_bad1, node_bad1_sk);

        validateNode(provider_good1, node_good1);
        validateNode(provider_good1, node_good2);
        validateNode(provider_good1, node_good3);
        validateNode(provider_good1, node_bad1);

        assertEq(computeRegistry.getNode(provider_good1, node_good1).subkey, node_good1);
        assertEq(computeRegistry.getNode(provider_good1, node_good2).subkey, node_good2);
        assertEq(computeRegistry.getNode(provider_good1, node_good3).subkey, node_good3);
        assertEq(computeRegistry.getNode(provider_good1, node_bad1).subkey, node_bad1);

        invalidateNode(provider_good1, node_bad1);
        assertEq(computeRegistry.getNode(provider_good1, node_bad1).isValidated, false);

        uint256 domain = newDomain("Decentralized Training", "https://primeintellect.ai/training/params");
        uint256 pool = newPool(domain, "INTELLECT-1", "https://primeintellect.ai/pools/intellect-1");

        startPool(pool);

        nodeJoin(domain, pool, provider_good1, node_good1);
        address[] memory nodes = new address[](2);
        nodes[0] = node_good2;
        nodes[1] = node_good3;

        nodeJoinMultiple(domain, pool, provider_good1, nodes);

        vm.expectRevert();
        nodeJoin(domain, pool, provider_good1, node_bad1);

        // should revert since node is already in another pool
        vm.expectRevert();
        nodeJoin(domain, pool, provider_good1, node_good1);

        nodeLeave(pool, provider_good1, node_good1);

        // should revert because provider still has active nodes
        vm.expectRevert();
        removeProvider(provider_good1);

        nodeLeaveAll(pool, provider_good1);

        nodeJoin(domain, pool, provider_good1, node_good1);
        nodeJoin(domain, pool, provider_good1, node_good2);

        // check eject works
        ejectNodeFromPool(pool, node_good1);
        assertEq(isNodeInPool(pool, node_good1), false);
        // should revert as node is not in pool anymore
        vm.expectRevert();
        ejectNodeFromPool(pool, node_good1);
        // should revert as node was never in pool
        vm.expectRevert();
        ejectNodeFromPool(pool, address(0x1));

        // test that node can rejoin
        nodeJoin(domain, pool, provider_good1, node_good1);
        assertEq(isNodeInPool(pool, node_good1), true);

        // check blacklist prevents nodes from rejoining
        blacklistNodeFromPool(pool, node_good1);
        vm.expectRevert();
        nodeJoin(domain, pool, provider_good1, node_good1);

        // check that provider level blacklist also works
        blacklistAndPurgeProviderFromPool(pool, provider_good1);
        vm.expectRevert();
        nodeJoin(domain, pool, provider_good1, node_good2);

        // should succeed now that all nodes are removed (forcibly or voluntarily)
        removeProvider(provider_good1);

        skip(stakeManager.getUnbondingPeriod() + 10);

        withdrawStake(provider_good1);
        assertEq(AI.balanceOf(provider_good1), providerStake);
    }

    function test_noNodeOwnedByMultipleProviders() public {
        addProvider(provider_good1);
        addProvider(provider_good2);
        whitelistProvider(provider_good1);
        whitelistProvider(provider_good2);

        addNode(provider_good1, node_good1, node_good1_sk);
        // should revert as node is already owned by provider_good1
        vm.expectRevert();
        addNode(provider_good2, node_good1, node_good1_sk);
    }

    function test_registerWithPermit() public {
        address provider_permit;
        uint256 provider_permit_sk;
        (provider_permit, provider_permit_sk) = makeAddrAndKey("provider_permit");
        bytes32 DOMAIN_SEPARATOR;
        bytes32 PERMIT_TYPEHASH =
            keccak256("Permit(address owner,address spender,uint256 value,uint256 nonce,uint256 deadline)");
        DOMAIN_SEPARATOR = AI.DOMAIN_SEPARATOR();

        vm.startPrank(federator);
        AI.mint(provider_permit, providerStake);
        vm.startPrank(provider_permit);
        address owner = provider_permit;
        address spender = address(primeNetwork);
        uint256 value = providerStake;
        uint256 deadline = block.timestamp + 1000;
        uint256 nonce = AI.nonces(provider_good1);
        bytes32 structHash = keccak256(abi.encode(PERMIT_TYPEHASH, owner, spender, value, nonce, deadline));
        bytes32 digest = keccak256(abi.encodePacked("\x19\x01", DOMAIN_SEPARATOR, structHash));

        // Sign the digest
        (uint8 v, bytes32 r, bytes32 s) = vm.sign(provider_permit_sk, digest);
        bytes memory signature = abi.encode(r, s, v);
        primeNetwork.registerProviderWithPermit(value, deadline, signature);
    }

    function test_blacklistGasCosts() public {
        string memory node_prefix = "node_gastest";
        string memory provider_prefix = "provider_gastest";

        uint256 num_providers = 10;
        uint256 num_nodes_per_provider = 20;
        uint256 domain = newDomain("Decentralized Training", "https://primeintellect.ai/training/params");
        uint256 pool = newPool(domain, "INTELLECT-1", "https://primeintellect.ai/pools/intellect-1");
        uint256 blacklist_provider = 4;
        startPool(pool);

        NodeGroup[] memory ng = new NodeGroup[](num_providers);

        for (uint256 i = 0; i < num_providers; i++) {
            string memory provider = string(abi.encodePacked(provider_prefix, vm.toString(i + 1)));
            (address pa, uint256 pk) = makeAddrAndKey(provider);
            fundProvider(pa);
            addProvider(pa);
            whitelistProvider(pa);
            ng[i].provider = pa;
            ng[i].provder_key = pk;
            ng[i].nodes = new address[](num_nodes_per_provider);
            ng[i].node_keys = new uint256[](num_nodes_per_provider);
            for (uint256 j = 0; j < num_nodes_per_provider; j++) {
                string memory node = string(abi.encodePacked(node_prefix, vm.toString(i + 1), "_", vm.toString(j + 1)));
                (address na, uint256 nk) = makeAddrAndKey(node);
                ng[i].nodes[j] = na;
                ng[i].node_keys[j] = nk;
                addNode(pa, na, nk);
                validateNode(pa, na);
                // nodeJoin(domain, pool, pa, na);
                // confirm node registration
                ComputeRegistry.ComputeNode memory nx = computeRegistry.getNode(pa, na);
                assertEq(nx.provider, pa);
                assertEq(nx.subkey, na);
            }
            nodeJoinMultiple(domain, pool, ng[i].provider, ng[i].nodes);
            // check that the number of nodes that joined for the provider matches expectation
            assertEq(computeRegistry.getProvider(pa).activeNodes, num_nodes_per_provider);
        }

        blacklistAndPurgeProviderFromPool(pool, ng[blacklist_provider].provider);

        // get list of nodes from pool to check no provider blacklisted nodes are left
        address[] memory poolNodes = computePool.getComputePoolNodes(pool);
        for (uint256 i = 0; i < poolNodes.length; i++) {
            address node_provider = computeRegistry.getNodeProvider(poolNodes[i]);
            assertNotEq(node_provider, ng[blacklist_provider].provider);
        }

        uint256 span = 2;
        uint256 idx = 0;
        address[] memory nodes = new address[](num_nodes_per_provider * span + 1);
        // make up a node to test that the function handles it correctly
        nodes[nodes.length - 1] = makeAddr("nonexisting");

        for (uint256 i = 0; i < span; i++) {
            for (uint256 j = 0; j < num_nodes_per_provider; j++) {
                nodes[idx] = ng[i].nodes[j];
                idx++;
            }
        }

        blacklistNodeListFromPool(pool, nodes);

        // ensure nodes from span are also gone
        for (uint256 i = 0; i < nodes.length; i++) {
            bool found = computePool.isNodeInPool(pool, nodes[i]);
            assertEq(found, false);
        }

        // ensure all span providers are now not in pool anymore
        for (uint256 i = 0; i < span; i++) {
            bool found = computePool.isProviderInPool(pool, ng[i].provider);
            assertEq(found, false);
        }
        assertEq(computePool.isProviderInPool(pool, ng[blacklist_provider].provider), false);
    }

    function test_computePoolFlow() public {
        // start federator role ----
        vm.startPrank(federator);
        // create domain
        primeNetwork.createDomain(
            "Decentralized Training", IWorkValidation(address(0)), "https://primeintellect.ai/training/params"
        );
        IDomainRegistry.Domain memory domain = domainRegistry.get(0);
        assertEq(domain.name, "Decentralized Training");
        uint256 domainId = domain.domainId;
        // mint some tokens so provider can stake
        AI.mint(address(provider_good1), providerStake);
        // end federator role ------
        // start provider role -----
        vm.startPrank(provider_good1);
        // register provider
        AI.approve(address(primeNetwork), providerStake);
        primeNetwork.registerProvider(providerStake);
        // whitelist provider
        vm.startPrank(validator);
        primeNetwork.whitelistProvider(provider_good1);
        vm.startPrank(provider_good1);
        // create a signature from node and add node
        bytes32 digest = keccak256(abi.encodePacked(provider_good1, node_good1)).toEthSignedMessageHash();
        (uint8 v, bytes32 r, bytes32 s) = vm.sign(node_good1_sk, digest);
        bytes memory signature = abi.encodePacked(r, s, v);
        vm.expectRevert();
        // try adding a node with a huge compute capacity, more than we have stake for, should revert
        primeNetwork.addComputeNode(node_good1, "ipfs://nodekey/", computeUnitsPerNode * 1000000, signature);
        // this should go through
        primeNetwork.addComputeNode(node_good1, "ipfs://nodekey/", computeUnitsPerNode, signature);
        assertEq(computeRegistry.getNode(provider_good1, node_good1).subkey, node_good1);
        // end provider role -------
        // start validator role-----
        vm.startPrank(validator);
        // validate node
        primeNetwork.validateNode(provider_good1, node_good1);
        // end validator role ------
        // start pool creator role
        vm.startPrank(pool_creator);
        // create compute pool
        uint256 poolId = computePool.createComputePool(
            domainId, computeManager, "INTELLECT-2", "https://primeintellect.ai/pools/intellect-2", 0
        );
        computePool.startComputePool(poolId);
        // invite node to join pool
        bytes32 digest_invite = keccak256(abi.encodePacked(domainId, poolId, node_good1)).toEthSignedMessageHash();
        (uint8 v_invite, bytes32 r_invite, bytes32 s_invite) = vm.sign(computeManager_sk, digest_invite);
        bytes memory signature_invite = abi.encodePacked(r_invite, s_invite, v_invite);
        // end pool creator role
        // start provider role -----
        vm.startPrank(provider_good1);
        // join pool
        address[] memory nodes = new address[](1);
        nodes[0] = node_good1;
        bytes[] memory signatures = new bytes[](1);
        signatures[0] = signature_invite;
        computePool.joinComputePool(poolId, provider_good1, nodes, signatures);
    }

    function test_stakeOps() public {
        uint256 domain = newDomain("Decentralized Training", "https://primeintellect.ai/training/params");
        uint256 pool = newPool(domain, "INTELLECT-1", "https://primeintellect.ai/pools/intellect-1");

        uint256 startingBalance = AI.balanceOf(provider_good1);
        uint256 minStakeNow = stakeManager.getStakeMinimum();
        uint256 nodeComputeUnits = 1000;

        startPool(pool);

        addProviderWithStake(provider_good1, minStakeNow);
        whitelistProvider(provider_good1);

        // should fail because we don't have enough stake for the new compute units
        vm.expectRevert();
        addNodeWithCompute(provider_good1, node_good1, node_good1_sk, nodeComputeUnits);

        // add stake with some extra
        increaseStake(provider_good1, nodeComputeUnits * 2 * minStakeNow);
        addNodeWithCompute(provider_good1, node_good1, node_good1_sk, nodeComputeUnits);

        // ensure that the stake is locked by the compute units
        uint256 computeLockedStake = primeNetwork.calculateMinimumStake(provider_good1, 0);
        assertEq(computeLockedStake, (nodeComputeUnits * minStakeNow) + minStakeNow);

        uint256 currentStaked = stakeManager.getStake(provider_good1);

        console.log("Current staked:", currentStaked);
        console.log("Compute locked stake:", computeLockedStake);
        console.log("Current balance:", AI.balanceOf(provider_good1));

        // try to reclaim more than unallocated stake
        vm.expectRevert();
        reclaimStake(provider_good1, (currentStaked - computeLockedStake) + 1);

        // reclaim all unallocated stake
        reclaimStake(provider_good1, 0);
        skip(stakeManager.getUnbondingPeriod() + 10);
        withdrawStake(provider_good1);
        assertEq(AI.balanceOf(provider_good1), startingBalance - computeLockedStake);

        validateNode(provider_good1, node_good1);
        nodeJoin(domain, pool, provider_good1, node_good1);
        nodeLeaveAll(pool, provider_good1);

        // frees up stake locked by compute units
        removeNode(provider_good1, node_good1);

        // check that stake is now back to provider minimum
        computeLockedStake = primeNetwork.calculateMinimumStake(provider_good1, 0);
        assertEq(computeLockedStake, minStakeNow);

        // should succeed now that provider has no nodes
        // this also automatically calls unstake internally
        removeProvider(provider_good1);

        skip(stakeManager.getUnbondingPeriod() + 10);

        withdrawStake(provider_good1);
        assertEq(AI.balanceOf(provider_good1), startingBalance);
    }

    function test_stakeSlashing() public {
        uint256 domain = newDomain("Decentralized Training", "https://primeintellect.ai/training/params");
        uint256 pool = newPool(domain, "INTELLECT-1", "https://primeintellect.ai/pools/intellect-1");

        SyntheticDataWorkValidator workValidator = new SyntheticDataWorkValidator(domain, address(computePool), 1 days);

        vm.startPrank(federator);
        primeNetwork.updateDomainValidationLogic(domain, address(workValidator));

        uint256 minStakeNow = stakeManager.getStakeMinimum();
        uint256 nodeComputeUnits = 1000;

        bytes memory work_id = hex"1234567890abcdef1234567890abcdef1234567890abcdef1234567890abcdef";
        uint256 workUnits = 10;

        startPool(pool);

        addProviderWithStake(provider_good1, minStakeNow);
        whitelistProvider(provider_good1);

        // add stake with some extra
        increaseStake(provider_good1, nodeComputeUnits * 2 * minStakeNow);
        addNodeWithCompute(provider_good1, node_good1, node_good1_sk, nodeComputeUnits);

        // ensure that the stake is locked by the compute units
        uint256 computeLockedStake = primeNetwork.calculateMinimumStake(provider_good1, 0);
        assertEq(computeLockedStake, (nodeComputeUnits * minStakeNow) + minStakeNow);

        validateNode(provider_good1, node_good1);
        nodeJoin(domain, pool, provider_good1, node_good1);

        computePool.submitWork(pool, node_good1, abi.encodePacked(work_id, workUnits));

        // Record validator's balance before slashing
        uint256 validatorBalanceBefore = AI.balanceOf(validator);

        // slash provider
        uint256 stake = stakeManager.getStake(provider_good1);
        vm.startPrank(validator);
        primeNetwork.invalidateWork(pool, stake, work_id);

        // check that stake has been slashed to 0
        assertEq(stakeManager.getStake(provider_good1), 0);

        // check that the slashed amount was sent to the validator
        assertEq(AI.balanceOf(validator), validatorBalanceBefore + stake);

        // check that provider is not allowed to add new nodes to the pool
        vm.expectRevert();
        nodeJoin(domain, pool, provider_good1, node_good1);
    }

    function test_slashSendsToValidator() public {
        uint256 domain = newDomain("Decentralized Training", "https://primeintellect.ai/training/params");
        uint256 pool = newPool(domain, "INTELLECT-1", "https://primeintellect.ai/pools/intellect-1");

        startPool(pool);

        addProviderWithStake(provider_good1, minStake);
        whitelistProvider(provider_good1);

        // Record validator's balance before slashing
        uint256 validatorBalanceBefore = AI.balanceOf(validator);

        // Record provider's stake before slashing
        uint256 providerStakeBefore = stakeManager.getStake(provider_good1);

        // Define slash amount
        uint256 slashAmount = 5;

        // Slash provider
        vm.startPrank(validator);
        primeNetwork.slash(provider_good1, slashAmount, "test");

        // Check that stake was reduced by slash amount
        assertEq(stakeManager.getStake(provider_good1), providerStakeBefore - slashAmount);

        // Check that the slashed amount was sent to the validator
        assertEq(AI.balanceOf(validator), validatorBalanceBefore + slashAmount);
    }

    function test_nodeLeaveJoinIdempotency() public {
        uint256 domain = newDomain("Decentralized Training", "https://primeintellect.ai/training/params");
        uint256 pool = newPool(domain, "INTELLECT-1", "https://primeintellect.ai/pools/intellect-1");

        addProvider(provider_good1);
        whitelistProvider(provider_good1);

        addNode(provider_good1, node_good1, node_good1_sk);

        validateNode(provider_good1, node_good1);

        assertEq(computeRegistry.getNode(provider_good1, node_good1).subkey, node_good1);

        startPool(pool);

        nodeJoin(domain, pool, provider_good1, node_good1);

        assertEq(isNodeInPool(pool, node_good1), true);

        // make sure node cannot join again
        vm.expectRevert();
        nodeJoin(domain, pool, provider_good1, node_good1);

        nodeLeave(pool, provider_good1, node_good1);
        assertEq(isNodeInPool(pool, node_good1), false);

        // make sure node cannot leave again
        vm.expectRevert();
        nodeLeave(pool, provider_good1, node_good1);

        // make sure that we cannot leave with a node that has never joined
        vm.expectRevert();
        nodeLeave(pool, provider_good1, node_good2);
    }

<<<<<<< HEAD
    function test_computeLimit() public {
        uint256 domain = newDomain("Decentralized Training", "https://primeintellect.ai/training/params");
        uint256 pool = newPoolWithComputeLimit(
            domain, "INTELLECT-1", "https://primeintellect.ai/pools/intellect-1", computeUnitsPerNode
        );
=======
    function test_providerBlacklist() public {
        uint256 domain = newDomain("Decentralized Training", "https://primeintellect.ai/training/params");
        uint256 pool1 = newPool(domain, "INTELLECT-1", "https://primeintellect.ai/pools/intellect-1");
        uint256 pool2 = newPool(domain, "INTELLECT-2", "https://primeintellect.ai/pools/intellect-2");
        bytes memory providerBlacklistError = bytes("ComputePool: provider is blacklisted");
>>>>>>> 8de3f6de

        addProvider(provider_good1);
        whitelistProvider(provider_good1);

<<<<<<< HEAD
        addNodeWithCompute(provider_good1, node_good1, node_good1_sk, computeUnitsPerNode);
=======
        addNode(provider_good1, node_good1, node_good1_sk);
>>>>>>> 8de3f6de

        validateNode(provider_good1, node_good1);

        assertEq(computeRegistry.getNode(provider_good1, node_good1).subkey, node_good1);

<<<<<<< HEAD
        addNodeWithCompute(provider_good1, node_good2, node_good2_sk, computeUnitsPerNode);

        validateNode(provider_good1, node_good2);

        assertEq(computeRegistry.getNode(provider_good1, node_good2).subkey, node_good2);

        startPool(pool);

        nodeJoin(domain, pool, provider_good1, node_good1);

        assertEq(isNodeInPool(pool, node_good1), true);

        vm.expectRevert(bytes("ComputePool: pool is at capacity"));
        nodeJoin(domain, pool, provider_good1, node_good2);
=======
        startPool(pool1);

        (address[] memory nodes, bytes[] memory signatures) = nodeJoin(domain, pool1, provider_good1, node_good1);

        assertEq(isNodeInPool(pool1, node_good1), true);

        vm.startPrank(pool_creator);
        computePool.blacklistAndPurgeProvider(pool1, provider_good1);

        vm.startPrank(provider_good1);
        vm.expectRevert(providerBlacklistError);
        computePool.joinComputePool(pool1, provider_good1, nodes, signatures);

        startPool(pool2);

        nodeJoin(domain, pool2, provider_good1, node_good1);

        vm.startPrank(provider_good1);
        vm.expectRevert(providerBlacklistError);
        computePool.changeComputePool(pool2, pool1, nodes, signatures);
>>>>>>> 8de3f6de
    }
}<|MERGE_RESOLUTION|>--- conflicted
+++ resolved
@@ -867,34 +867,58 @@
         nodeLeave(pool, provider_good1, node_good2);
     }
 
-<<<<<<< HEAD
+    function test_providerBlacklist() public {
+        uint256 domain = newDomain("Decentralized Training", "https://primeintellect.ai/training/params");
+        uint256 pool1 = newPool(domain, "INTELLECT-1", "https://primeintellect.ai/pools/intellect-1");
+        uint256 pool2 = newPool(domain, "INTELLECT-2", "https://primeintellect.ai/pools/intellect-2");
+        bytes memory providerBlacklistError = bytes("ComputePool: provider is blacklisted");
+
+        addProvider(provider_good1);
+        whitelistProvider(provider_good1);
+
+        addNode(provider_good1, node_good1, node_good1_sk);
+
+        validateNode(provider_good1, node_good1);
+
+        assertEq(computeRegistry.getNode(provider_good1, node_good1).subkey, node_good1);
+
+        startPool(pool1);
+
+        (address[] memory nodes, bytes[] memory signatures) = nodeJoin(domain, pool1, provider_good1, node_good1);
+
+        assertEq(isNodeInPool(pool1, node_good1), true);
+
+        vm.startPrank(pool_creator);
+        computePool.blacklistAndPurgeProvider(pool1, provider_good1);
+
+        vm.startPrank(provider_good1);
+        vm.expectRevert(providerBlacklistError);
+        computePool.joinComputePool(pool1, provider_good1, nodes, signatures);
+
+        startPool(pool2);
+
+        nodeJoin(domain, pool2, provider_good1, node_good1);
+
+        vm.startPrank(provider_good1);
+        vm.expectRevert(providerBlacklistError);
+        computePool.changeComputePool(pool2, pool1, nodes, signatures);
+    }
+
     function test_computeLimit() public {
         uint256 domain = newDomain("Decentralized Training", "https://primeintellect.ai/training/params");
         uint256 pool = newPoolWithComputeLimit(
             domain, "INTELLECT-1", "https://primeintellect.ai/pools/intellect-1", computeUnitsPerNode
         );
-=======
-    function test_providerBlacklist() public {
-        uint256 domain = newDomain("Decentralized Training", "https://primeintellect.ai/training/params");
-        uint256 pool1 = newPool(domain, "INTELLECT-1", "https://primeintellect.ai/pools/intellect-1");
-        uint256 pool2 = newPool(domain, "INTELLECT-2", "https://primeintellect.ai/pools/intellect-2");
-        bytes memory providerBlacklistError = bytes("ComputePool: provider is blacklisted");
->>>>>>> 8de3f6de
 
         addProvider(provider_good1);
         whitelistProvider(provider_good1);
 
-<<<<<<< HEAD
         addNodeWithCompute(provider_good1, node_good1, node_good1_sk, computeUnitsPerNode);
-=======
-        addNode(provider_good1, node_good1, node_good1_sk);
->>>>>>> 8de3f6de
 
         validateNode(provider_good1, node_good1);
 
         assertEq(computeRegistry.getNode(provider_good1, node_good1).subkey, node_good1);
 
-<<<<<<< HEAD
         addNodeWithCompute(provider_good1, node_good2, node_good2_sk, computeUnitsPerNode);
 
         validateNode(provider_good1, node_good2);
@@ -909,27 +933,5 @@
 
         vm.expectRevert(bytes("ComputePool: pool is at capacity"));
         nodeJoin(domain, pool, provider_good1, node_good2);
-=======
-        startPool(pool1);
-
-        (address[] memory nodes, bytes[] memory signatures) = nodeJoin(domain, pool1, provider_good1, node_good1);
-
-        assertEq(isNodeInPool(pool1, node_good1), true);
-
-        vm.startPrank(pool_creator);
-        computePool.blacklistAndPurgeProvider(pool1, provider_good1);
-
-        vm.startPrank(provider_good1);
-        vm.expectRevert(providerBlacklistError);
-        computePool.joinComputePool(pool1, provider_good1, nodes, signatures);
-
-        startPool(pool2);
-
-        nodeJoin(domain, pool2, provider_good1, node_good1);
-
-        vm.startPrank(provider_good1);
-        vm.expectRevert(providerBlacklistError);
-        computePool.changeComputePool(pool2, pool1, nodes, signatures);
->>>>>>> 8de3f6de
     }
 }